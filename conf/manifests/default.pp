--- conflicted
+++ resolved
@@ -187,40 +187,6 @@
 			command   => "chown -R -h mysql:mysql ${data_dir}/ && chmod 660 ${data_dir}/phylota/*",
 			logoutput => true,
 			require   => Exec[ 'unzip_phylota_dump' ];
-<<<<<<< HEAD
-
-		# travis requires symlinking
-		if $ci == "travis" {
-			exec {
-				"mv_phylota_dump":
-					command   => "ln -s ${data_dir}/phylota `mysql -s -N -uroot -p information_schema -e 'SELECT Variable_Value FROM GLOBAL_VARIABLES WHERE Variable_Name = \"datadir\"'`",
-					logoutput => true,
-					timeout => 0,        
-					require   => Exec[ 'chown_phylota_db' ];                
-				"grant_phylota_db":
-					command   => "mysql -u root -e \"grant all on phylota.* to 'root'@'localhost';\"",
-					logoutput => true,
-					timeout => 0,        
-					require   => Exec[ 'mv_phylota_dump' ];
-			}
-		}
-		else {
-			exec {
-				"mv_phylota_dump":
-					command   => "mv ${data_dir}/phylota `mysql -s -N -uroot -p information_schema -e 'SELECT Variable_Value FROM GLOBAL_VARIABLES WHERE Variable_Name = \"datadir\"'`",
-					logoutput => true,
-					timeout => 0,        
-					require   => Exec[ 'chown_phylota_db' ];                
-				"grant_phylota_db":
-					command   => "mysql -u root -e \"grant all on phylota.* to 'root'@'localhost';\"",
-					logoutput => true,
-					timeout => 0,        
-					require   => Exec[ 'mv_phylota_dump' ];	
-			}	
-		}   
-
-=======
->>>>>>> 1f65daaf
 
 		# install mafft
 		"dl_mafft":
@@ -316,22 +282,12 @@
 			command => "sh configure --enable-mpi",		
 			cwd     => "${tools_dir}/exabayes-1.4.1",		
 			creates => "${tools_dir}/exabayes-1.4.1/exabayes/Makefile",		
-<<<<<<< HEAD
-			timeout => 0,		
-			require => Exec[ "unzip_exabayes" ];
-=======
 		require => Exec[ "unzip_exabayes" ];
->>>>>>> 1f65daaf
 		"compile_exabayes":		
 			command => "make",		
 			cwd     => "${tools_dir}/exabayes-1.4.1",		
 			creates => "${tools_dir}/exabayes-1.4.1/exabayes",		
-<<<<<<< HEAD
-			timeout => 0,		
-			require => Exec[ "configure_exabayes" ];
-=======
 		require => Exec[ "configure_exabayes" ];
->>>>>>> 1f65daaf
 
 		# install supersmart
 		"clone_supersmart":
